--- conflicted
+++ resolved
@@ -1,12 +1,10 @@
-<<<<<<< HEAD
 ## 6.0.0-nullsafety
 
 * Migrate to null safety.
-=======
+
 ## 5.7.9
 
 * Check in windows/ directory for example/
->>>>>>> 8ec679c4
 
 ## 5.7.8
 
