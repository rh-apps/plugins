<<<<<<< HEAD
## 2.0.0-nullsafety.3

* Dart null safety requires `2.12`.

## 2.0.0-nullsafety.2

* Bump SDK version.

## 2.0.0-nullsafety.1

* Merge master.

## 2.0.0-nullsafety

* Migration to null safety.
=======
## 1.0.1

* Android: Dispose video players when app is closed.

## 1.0.0

* Announce 1.0.0.

## 0.11.1+5

* Update Dart SDK constraint in example.
* Remove `test` dependency.
* Convert disabled driver test to integration_test.
>>>>>>> 6870b08b

## 0.11.1+4

* Add `toString()` to `Caption`.
* Fix a bug on Android when loading videos from assets would crash.

## 0.11.1+3

* Android: Upgrade ExoPlayer to 2.12.1.

## 0.11.1+2

* Update android compileSdkVersion to 29.

## 0.11.1+1

* Fixed uncanceled timers when calling `play` on the controller multiple times before `pause`, which
  caused value listeners to be called indefinitely (after `pause`) and more often than needed.

## 0.11.1

* Enable TLSv1.1 & TLSv1.2 for API 19 and below.

## 0.11.0

* Added option to set the video playback speed on the video controller.
* **Minor breaking change**: fixed `VideoPlayerValue.toString` to insert a comma after `isBuffering`.

## 0.10.12+5

* Depend on `video_player_platform_interface` version that contains the new `TestHostVideoPlayerApi`
  in order for tests to pass using the latest dependency.

## 0.10.12+4

* Keep handling deprecated Android v1 classes for backward compatibility.

## 0.10.12+3

* Avoiding uses or overrides a deprecated API in `VideoPlayerPlugin` class.

## 0.10.12+2

* Fix `setMixWithOthers` test.

## 0.10.12+1

* Depend on the version of `video_player_platform_interface` that contains the new `VideoPlayerOptions` class.

## 0.10.12

* Introduce VideoPlayerOptions to set the audio mix mode.

## 0.10.11+2

* Fix aspectRatio calculation when size.width or size.height are zero.

## 0.10.11+1

* Post-v2 Android embedding cleanups.

## 0.10.11

* iOS: Fixed crash when detaching from a dying engine.
* Android: Fixed exception when detaching from any engine.

## 0.10.10

* Migrated to [pigeon](https://pub.dev/packages/pigeon).

## 0.10.9+2

* Declare API stability and compatibility with `1.0.0` (more details at: https://github.com/flutter/flutter/wiki/Package-migration-to-1.0.0).

## 0.10.9+1

* Readme updated to include web support and details on how to use for web

## 0.10.9

* Remove Android dependencies fallback.
* Require Flutter SDK 1.12.13+hotfix.5 or greater.
* Fix CocoaPods podspec lint warnings.

## 0.10.8+2

* Replace deprecated `getFlutterEngine` call on Android.

## 0.10.8+1

* Make the pedantic dev_dependency explicit.

## 0.10.8

* Added support for cleaning up the plugin if used for add-to-app (Flutter
  v1.15.3 is required for that feature).


## 0.10.7

* `VideoPlayerController` support for reading closed caption files.
* `VideoPlayerValue` has a `caption` field for reading the current closed caption at any given time.

## 0.10.6

* `ClosedCaptionFile` and `SubRipCaptionFile` classes added to read
  [SubRip](https://en.wikipedia.org/wiki/SubRip) files into dart objects.

## 0.10.5+3

* Add integration instructions for the `web` platform.

## 0.10.5+2

* Make sure the plugin is correctly initialized

## 0.10.5+1

* Fixes issue where `initialize()` `Future` stalls when failing to load source
  data and does not throw an error.

## 0.10.5

* Support `web` by default.
* Require Flutter SDK 1.12.13+hotfix.4 or greater.

## 0.10.4+2

* Remove the deprecated `author:` field form pubspec.yaml
* Migrate the plugin to the pubspec platforms manifest.
* Require Flutter SDK 1.10.0 or greater.

## 0.10.4+1

* Fix pedantic lints. This fixes some potential race conditions in cases where
  futures within some video_player methods weren't being awaited correctly.

## 0.10.4

* Port plugin code to use the federated Platform Interface, instead of a MethodChannel directly.

## 0.10.3+3

* Add DartDocs and unit tests.

## 0.10.3+2

* Update the homepage to point to the new plugin location

## 0.10.3+1

* Dispose `FLTVideoPlayer` in `onTextureUnregistered` callback on iOS.
* Add a temporary fix to dispose the `FLTVideoPlayer` with a delay to avoid race condition.
* Updated the example app to include a new page that pop back after video is done playing.

## 0.10.3

* Add support for the v2 Android embedding. This shouldn't impact existing
  functionality.

## 0.10.2+6

* Remove AndroidX warnings.

## 0.10.2+5

* Update unit test for compatibility with Flutter stable branch.

## 0.10.2+4

* Define clang module for iOS.

## 0.10.2+3

* Fix bug where formatHint was not being pass down to network sources.

## 0.10.2+2

* Update and migrate iOS example project.

## 0.10.2+1

* Use DefaultHttpDataSourceFactory only when network schemas and use
DefaultHttpDataSourceFactory by default.

## 0.10.2

* **Android Only** Adds optional VideoFormat used to signal what format the plugin should try.

## 0.10.1+7

* Fix tests by ignoring deprecated member use.

## 0.10.1+6

* [iOS] Fixed a memory leak with notification observing.

## 0.10.1+5

* Fix race condition while disposing the VideoController.

## 0.10.1+4

* Fixed syntax error in README.md.

## 0.10.1+3

* Add missing template type parameter to `invokeMethod` calls.
* Bump minimum Flutter version to 1.5.0.
* Replace invokeMethod with invokeMapMethod wherever necessary.

## 0.10.1+2

* Example: Fixed tab display and added scroll view

## 0.10.1+1

* iOS: Avoid deprecated `seekToTime` API

## 0.10.1

* iOS: Consider a player only `initialized` once duration is determined.

## 0.10.0+8

* iOS: Fix an issue where the player sends initialization message incorrectly.

* Fix a few other IDE warnings.


## 0.10.0+7

* Android: Fix issue where buffering status in percentage instead of milliseconds

* Android: Update buffering status everytime we notify for position change

## 0.10.0+6

* Android: Fix missing call to `event.put("event", "completed");` which makes it possible to detect when the video is over.

## 0.10.0+5

* Fixed iOS build warnings about implicit retains.

## 0.10.0+4

* Android: Upgrade ExoPlayer to 2.9.6.

## 0.10.0+3

* Fix divide by zero bug on iOS.

## 0.10.0+2

* Added supported format documentation in README.

## 0.10.0+1

* Log a more detailed warning at build time about the previous AndroidX
  migration.

## 0.10.0

* **Breaking change**. Migrate from the deprecated original Android Support
  Library to AndroidX. This shouldn't result in any functional changes, but it
  requires any Android apps using this plugin to [also
  migrate](https://developer.android.com/jetpack/androidx/migrate) if they're
  using the original support library.

## 0.9.0

* Fixed the aspect ratio and orientation of videos. Videos are now properly displayed when recorded
 in portrait mode both in iOS and Android.

## 0.8.0

* Android: Upgrade ExoPlayer to 2.9.1
* Android: Use current gradle dependencies
* Android 9 compatibility fixes for Demo App

## 0.7.2

* Updated to use factories on exoplayer `MediaSource`s for Android instead of the now-deprecated constructors.

## 0.7.1

* Fixed null exception on Android when the video has a width or height of 0.

## 0.7.0

* Add a unit test for controller and texture changes. This is a breaking change since the interface
  had to be cleaned up to facilitate faking.

## 0.6.6

* Fix the condition where the player doesn't update when attached controller is changed.

## 0.6.5

* Eliminate race conditions around initialization: now initialization events are queued and guaranteed
  to be delivered to the Dart side. VideoPlayer widget is rebuilt upon completion of initialization.

## 0.6.4

* Android: add support for hls, dash and ss video formats.

## 0.6.3

* iOS: Allow audio playback in silent mode.

## 0.6.2

* `VideoPlayerController.seekTo()` is now frame accurate on both platforms.

## 0.6.1

* iOS: add missing observer removals to prevent crashes on deallocation.

## 0.6.0

* Android: use ExoPlayer instead of MediaPlayer for better video format support.

## 0.5.5

* **Breaking change** `VideoPlayerController.initialize()` now only completes after the controller is initialized.
* Updated example in README.md.

## 0.5.4

* Updated Gradle tooling to match Android Studio 3.1.2.

## 0.5.3

* Added video buffering status.

## 0.5.2

* Fixed a bug on iOS that could lead to missing initialization.
* Added support for HLS video on iOS.

## 0.5.1

* Fixed bug on video loop feature for iOS.

## 0.5.0

* Added the constructor `VideoPlayerController.file`.
* **Breaking change**. Changed `VideoPlayerController.isNetwork` to
  an enum `VideoPlayerController.dataSourceType`.

## 0.4.1

* Updated Flutter SDK constraint to reflect the changes in v0.4.0.

## 0.4.0

* **Breaking change**. Removed the `VideoPlayerController` constructor
* Added two new factory constructors `VideoPlayerController.asset` and
  `VideoPlayerController.network` to respectively play a video from the
  Flutter assets and from a network uri.

## 0.3.0

* **Breaking change**. Set SDK constraints to match the Flutter beta release.

## 0.2.1

* Fixed some signatures to account for strong mode runtime errors.
* Fixed spelling mistake in toString output.

## 0.2.0

* **Breaking change**. Renamed `VideoPlayerController.isErroneous` to `VideoPlayerController.hasError`.
* Updated documentation of when fields are available on `VideoPlayerController`.
* Updated links in README.md.

## 0.1.1

* Simplified and upgraded Android project template to Android SDK 27.
* Moved Android package to io.flutter.plugins.
* Fixed warnings from the Dart 2.0 analyzer.

## 0.1.0

* **Breaking change**. Upgraded to Gradle 4.1 and Android Studio Gradle plugin
  3.0.1. Older Flutter projects need to upgrade their Gradle setup as well in
  order to use this version of the plugin. Instructions can be found
  [here](https://github.com/flutter/flutter/wiki/Updating-Flutter-projects-to-Gradle-4.1-and-Android-Studio-Gradle-plugin-3.0.1).

## 0.0.7

* Added access to the video size.
* Made the VideoProgressIndicator render using a LinearProgressIndicator.

## 0.0.6

* Fixed a bug related to hot restart on Android.

## 0.0.5

* Added VideoPlayerValue.toString().
* Added FLT prefix to iOS types.

## 0.0.4

* The player will now pause on app pause, and resume on app resume.
* Implemented scrubbing on the progress bar.

## 0.0.3

* Made creating a VideoPlayerController a synchronous operation. Must be followed by a call to initialize().
* Added VideoPlayerController.setVolume().
* Moved the package to flutter/plugins github repo.

## 0.0.2

* Fix meta dependency version.

## 0.0.1

* Initial release<|MERGE_RESOLUTION|>--- conflicted
+++ resolved
@@ -1,4 +1,3 @@
-<<<<<<< HEAD
 ## 2.0.0-nullsafety.3
 
 * Dart null safety requires `2.12`.
@@ -14,7 +13,7 @@
 ## 2.0.0-nullsafety
 
 * Migration to null safety.
-=======
+
 ## 1.0.1
 
 * Android: Dispose video players when app is closed.
@@ -28,7 +27,6 @@
 * Update Dart SDK constraint in example.
 * Remove `test` dependency.
 * Convert disabled driver test to integration_test.
->>>>>>> 6870b08b
 
 ## 0.11.1+4
 
