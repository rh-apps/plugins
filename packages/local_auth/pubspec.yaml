--- conflicted
+++ resolved
@@ -2,11 +2,7 @@
 description: Flutter plugin for Android and iOS device authentication sensors
   such as Fingerprint Reader and Touch ID.
 homepage: https://github.com/flutter/plugins/tree/master/packages/local_auth
-<<<<<<< HEAD
-version: 1.0.0-nullsafety
-=======
 version: 0.6.3+4
->>>>>>> 6870b08b
 
 flutter:
   plugin:
