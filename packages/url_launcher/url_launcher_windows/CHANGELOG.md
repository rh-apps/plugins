<<<<<<< HEAD
## 0.1.0-nullsafety

* Migrate to null-safety.
=======
## 0.0.1+2

* Check in windows/ directory for example/
>>>>>>> 8ec679c4

## 0.0.1+1

* Update README to reflect endorsement.

## 0.0.1

* Initial Windows implementation of `url_launcher`.<|MERGE_RESOLUTION|>--- conflicted
+++ resolved
@@ -1,12 +1,10 @@
-<<<<<<< HEAD
 ## 0.1.0-nullsafety
 
 * Migrate to null-safety.
-=======
+
 ## 0.0.1+2
 
 * Check in windows/ directory for example/
->>>>>>> 8ec679c4
 
 ## 0.0.1+1
 
