<<<<<<< HEAD
## 2.0.0-nullsafety.1

* Bump Dart SDK to support null safety.

## 2.0.0-nullsafety

* Migrate to null safety.
=======
## 1.0.0

* Announce 1.0.0.

## 0.4.2+10

* Update Dart SDK constraint in example.
>>>>>>> 6870b08b

## 0.4.2+9

* Update android compileSdkVersion to 29.

## 0.4.2+8

* Keep handling deprecated Android v1 classes for backward compatibility.

## 0.4.2+7

* Port device_info plugin to use platform interface.

## 0.4.2+6

* Moved everything from device_info to device_info/device_info

## 0.4.2+5

* Update package:e2e reference to use the local version in the flutter/plugins
  repository.

## 0.4.2+4

Update lower bound of dart dependency to 2.1.0.

## 0.4.2+3

* Declare API stability and compatibility with `1.0.0` (more details at: https://github.com/flutter/flutter/wiki/Package-migration-to-1.0.0).

## 0.4.2+2

* Fix CocoaPods podspec lint warnings.

## 0.4.2+1

* Bump the minimum Flutter version to 1.12.13+hotfix.5.
* Remove deprecated API usage warning in AndroidIntentPlugin.java.
* Migrates the Android example to V2 embedding.
* Bumps AGP to 3.6.1.

## 0.4.2

* Add systemFeatures to AndroidDeviceInfo.

## 0.4.1+5

* Make the pedantic dev_dependency explicit.

## 0.4.1+4

* Remove the deprecated `author:` field from pubspec.yaml
* Migrate the plugin to the pubspec platforms manifest.
* Require Flutter SDK 1.10.0 or greater.

## 0.4.1+3

* Fix pedantic errors. Adds some missing documentation and fixes unawaited
  futures in the tests.

## 0.4.1+2

* Remove AndroidX warning.

## 0.4.1+1

* Include lifecycle dependency as a compileOnly one on Android to resolve
  potential version conflicts with other transitive libraries.

## 0.4.1

* Support the v2 Android embedding.
* Update to AndroidX.
* Migrate to using the new e2e test binding.
* Add a e2e test.


## 0.4.0+4

* Define clang module for iOS.

## 0.4.0+3

* Update and migrate iOS example project.

## 0.4.0+2

* Bump minimum Flutter version to 1.5.0.
* Add missing template type parameter to `invokeMethod` calls.
* Replace invokeMethod with invokeMapMethod wherever necessary.

## 0.4.0+1

* Log a more detailed warning at build time about the previous AndroidX
  migration.

## 0.4.0

* **Breaking change**. Migrate from the deprecated original Android Support
  Library to AndroidX. This shouldn't result in any functional changes, but it
  requires any Android apps using this plugin to [also
  migrate](https://developer.android.com/jetpack/androidx/migrate) if they're
  using the original support library.

## 0.3.0

* Added ability to get Android ID for Android devices

## 0.2.1

* Updated Gradle tooling to match Android Studio 3.1.2.

## 0.2.0

* **Breaking change**. Set SDK constraints to match the Flutter beta release.

## 0.1.2

* Fixed Dart 2 type errors.

## 0.1.1

* Simplified and upgraded Android project template to Android SDK 27.
* Updated package description.

## 0.1.0

* **Breaking change**. Upgraded to Gradle 4.1 and Android Studio Gradle plugin
  3.0.1. Older Flutter projects need to upgrade their Gradle setup as well in
  order to use this version of the plugin. Instructions can be found
  [here](https://github.com/flutter/flutter/wiki/Updating-Flutter-projects-to-Gradle-4.1-and-Android-Studio-Gradle-plugin-3.0.1).

## 0.0.5

* Added FLT prefix to iOS types

## 0.0.4

* Fixed Java/Dart communication error with empty lists

## 0.0.3

* Added support for utsname

## 0.0.2

* Fixed broken type comparison
* Added "isPhysicalDevice" field, detecting emulators/simulators

## 0.0.1

* Implements platform-specific device/OS properties<|MERGE_RESOLUTION|>--- conflicted
+++ resolved
@@ -1,4 +1,3 @@
-<<<<<<< HEAD
 ## 2.0.0-nullsafety.1
 
 * Bump Dart SDK to support null safety.
@@ -6,7 +5,7 @@
 ## 2.0.0-nullsafety
 
 * Migrate to null safety.
-=======
+
 ## 1.0.0
 
 * Announce 1.0.0.
@@ -14,7 +13,6 @@
 ## 0.4.2+10
 
 * Update Dart SDK constraint in example.
->>>>>>> 6870b08b
 
 ## 0.4.2+9
 
